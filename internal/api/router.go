package api

import (
	"net/http"
	"path/filepath"

	"github.com/go-chi/chi/v5"
	"github.com/go-chi/chi/v5/middleware"

	"chat_ollama/internal/api/handlers"
	apiMiddleware "chat_ollama/internal/api/middleware"
	"chat_ollama/internal/config"
	"chat_ollama/internal/database"
	"chat_ollama/internal/utils"
)

// Router holds the router configuration and dependencies
type Router struct {
	db     database.Database
	cfg    *config.Config
	logger *utils.Logger
}

// NewRouter creates a new router instance
func NewRouter(db database.Database, cfg *config.Config, logger *utils.Logger) *Router {
	return &Router{
		db:     db,
		cfg:    cfg,
		logger: logger,
	}
}

// SetupRoutes configures all routes and middleware
func (rt *Router) SetupRoutes() http.Handler {
	r := chi.NewRouter()

	// Global middleware
	r.Use(middleware.RequestID)
	r.Use(apiMiddleware.LoggingMiddleware(rt.logger))
	r.Use(apiMiddleware.RecoveryMiddleware(rt.logger))
	r.Use(apiMiddleware.CORSMiddleware())
	r.Use(middleware.Heartbeat("/ping"))

	// Serve static files for the web UI
	workDir, _ := filepath.Abs("./web")
	filesDir := http.Dir(workDir)
	rt.logger.Info().Str("web_dir", workDir).Msg("Serving static files")
	
	// Serve static files
	r.Handle("/static/*", http.StripPrefix("/static", http.FileServer(filesDir)))
	
	// Serve the main UI at root
	r.Get("/", func(w http.ResponseWriter, r *http.Request) {
		http.ServeFile(w, r, filepath.Join(workDir, "index.html"))
	})
	
	// Serve individual static files
	r.Get("/style.css", func(w http.ResponseWriter, r *http.Request) {
		http.ServeFile(w, r, filepath.Join(workDir, "style.css"))
	})
	r.Get("/app.js", func(w http.ResponseWriter, r *http.Request) {
		http.ServeFile(w, r, filepath.Join(workDir, "app.js"))
	})

	// Health check handlers
	healthHandler := handlers.NewHealthHandler(rt.db, rt.cfg, rt.logger)
	r.Get("/health", healthHandler.HealthCheck)
	r.Get("/ready", healthHandler.ReadinessCheck)
	r.Get("/live", healthHandler.LivenessCheck)

	// API v1 routes
	r.Route("/v1", func(r chi.Router) {
		// Chat handlers
		chatHandler := handlers.NewChatHandler(rt.db, rt.cfg, rt.logger)
		
		// Chat endpoints
		r.Post("/chat", chatHandler.Chat)
		
		// Session endpoints
		r.Get("/sessions", chatHandler.GetSessions)
		r.Get("/sessions/{sessionID}/messages", chatHandler.GetSessionMessages)
		r.Delete("/sessions/{sessionID}", chatHandler.DeleteSession)
		
<<<<<<< HEAD
		// Project handlers
		projectHandler := handlers.NewProjectHandler(rt.db, rt.cfg, rt.logger)
		
		// Project endpoints
		r.Get("/projects", projectHandler.GetProjects)
		r.Post("/projects", projectHandler.CreateProject)
		r.Get("/projects/{projectID}", projectHandler.GetProject)
		r.Put("/projects/{projectID}", projectHandler.UpdateProject)
		r.Delete("/projects/{projectID}", projectHandler.DeleteProject)
		r.Get("/projects/{projectID}/sessions", projectHandler.GetProjectSessions)
		
		// Model management handlers - works with both SQLite and PostgreSQL
=======
		// Model management handlers
>>>>>>> 408b59fd
		modelsHandler := handlers.NewModelsHandler(rt.db, rt.cfg, rt.logger)
		
		// Model endpoints
		r.Get("/models", modelsHandler.GetModels)
		r.Get("/models/{modelID}", modelsHandler.GetModel)
		r.Put("/models/{modelID}", modelsHandler.UpdateModel)
		r.Delete("/models/{modelID}", modelsHandler.DeleteModel) // Soft delete
		r.Post("/models/sync", modelsHandler.SyncModels)
		
		// Model download endpoints
		r.Post("/models/download", modelsHandler.DownloadModel)
		r.Get("/models/available", modelsHandler.GetAvailableModels)
		r.Post("/models/available/refresh", modelsHandler.RefreshAvailableModels)
		r.Get("/models/cache-info", modelsHandler.GetCacheInfo)
		r.Get("/models/{modelID}/download-status", modelsHandler.GetModelDownloadStatus)
		
		// Model configuration endpoints
		r.Get("/models/{modelID}/config", modelsHandler.GetModelConfig)
		r.Put("/models/{modelID}/config", modelsHandler.UpdateModelConfig)
		
		// Model management endpoints
		r.Post("/models/{modelID}/default", modelsHandler.SetDefaultModel)
		r.Get("/models/{modelID}/stats", modelsHandler.GetModelStats)
		
		// Model deletion endpoints
		r.Delete("/models/{modelID}/hard", modelsHandler.HardDeleteModel) // Hard delete
		r.Post("/models/{modelID}/restore", modelsHandler.RestoreModel)   // Restore soft-deleted model
		
		// Semantic memory endpoints
		r.Post("/memory/search", chatHandler.SearchMemory)
		r.Get("/memory/summaries", chatHandler.GetMemorySummaries)
		r.Post("/memory/summaries", chatHandler.CreateMemorySummary)
		r.Get("/memory/gaps/{sessionID}", chatHandler.GetMemoryGaps)
	})

	// Add a catch-all route for undefined endpoints
	r.NotFound(func(w http.ResponseWriter, r *http.Request) {
		apiErr := utils.NewNotFoundError(
			"The requested endpoint was not found",
			r.URL.Path,
		)
		utils.WriteError(w, apiErr)
	})

	// Add method not allowed handler
	r.MethodNotAllowed(func(w http.ResponseWriter, r *http.Request) {
		apiErr := utils.APIError{
			Type:      utils.ErrorTypeValidation,
			Title:     "Method Not Allowed",
			Status:    http.StatusMethodNotAllowed,
			Detail:    "The requested method is not allowed for this endpoint",
			Instance:  r.URL.Path,
			Timestamp: utils.GetCurrentTime(),
		}
		utils.WriteError(w, apiErr)
	})

	return r
}

// GetHandler returns the configured HTTP handler
func (rt *Router) GetHandler() http.Handler {
	return rt.SetupRoutes()
}<|MERGE_RESOLUTION|>--- conflicted
+++ resolved
@@ -81,8 +81,7 @@
 		r.Get("/sessions/{sessionID}/messages", chatHandler.GetSessionMessages)
 		r.Delete("/sessions/{sessionID}", chatHandler.DeleteSession)
 		
-<<<<<<< HEAD
-		// Project handlers
+// Project handlers
 		projectHandler := handlers.NewProjectHandler(rt.db, rt.cfg, rt.logger)
 		
 		// Project endpoints
@@ -93,10 +92,7 @@
 		r.Delete("/projects/{projectID}", projectHandler.DeleteProject)
 		r.Get("/projects/{projectID}/sessions", projectHandler.GetProjectSessions)
 		
-		// Model management handlers - works with both SQLite and PostgreSQL
-=======
 		// Model management handlers
->>>>>>> 408b59fd
 		modelsHandler := handlers.NewModelsHandler(rt.db, rt.cfg, rt.logger)
 		
 		// Model endpoints
